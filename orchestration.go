// Copyright 2024 Outreach Corporation. All Rights Reserved.

// Description: This file contains task orchestration code
package plumber

import (
	"context"
	"errors"
	"sync"

	"golang.org/x/sync/errgroup"
)

// DoneFunc is a func used to report that worker has finished
type DoneFunc func(error)

// ReadyFunc is a func used to report that worker is ready
type ReadyFunc func()

// Done reports back runner status using given error
func (f DoneFunc) Done(do func() error) {
	f(do())
}

// Success reports back runner status as success. It is preferred then running Done(nil) to increase code readability.
func (f DoneFunc) Success() {
	f(nil)
}

// ErrorCh is a channel of errors
type ErrorCh chan error

// Errors returns errors accumulated in the channel. This function blockes until the channel is closed
func (ec ErrorCh) Errors() []error {
	errs := []error{}
	for err := range ec {
		errs = append(errs, err)
	}
	return errs
}

// WaitTill waits till channel is not close or till given context is ended and then returns all accumulated errors.
func (ec ErrorCh) WaitTill(ctx context.Context) []error {
	var (
		errs = []error{}
	)
	for {
		select {
		case <-ctx.Done():
			if !errors.Is(ctx.Err(), context.Canceled) {
				errs = append(errs, ctx.Err())
			}
			return errs
		case err, ok := <-ec:
			if err != nil {
				errs = append(errs, err)
			}
			if !ok {
				return errs
			}
		}
	}
}

// Wait waits till channel is not close and returns all accumulated errors.
func (ec ErrorCh) Wait() []error {
	var (
		errs = []error{}
	)
	for {
		err, ok := <-ec
		if err != nil {
			errs = append(errs, err)
		}
		if !ok {
			return errs
		}
	}
}

// CallbackFunc a callback function type for graceful runner
type CallbackFunc func(context.Context) error

// ReadyRunner creates a Runner based on supplied run function with callback to signal ready state
func ReadyRunner(run func(ctx context.Context, ready ReadyFunc) error) Runner {
	signal := NewSignal()
	return NewRunner(func(ctx context.Context) error {
		return run(ctx, func() {
			signal.Notify()
		})
	}, WithReady(signal))
}

// Closer creates a runner implementing Closer interface based on supplied close function with noop Run method
func Closer(closeFunc CallbackFunc) Runner {
	return NewRunner(func(ctx context.Context) error {
		<-ctx.Done()
		return nil
	}, WithClose(closeFunc))
}

// PipelineRunner creates a pipeline runner so the pipeline it self can be started and closed
func PipelineRunner(runner Runner, opts ...Option) RunnerCloser {
	var (
		signal = NewSignal()
	)
	opts = append(opts, SignalChannelCloser(signal))

	return NewRunner(
		func(ctx context.Context) error {
			err := Start(ctx, runner, opts...)
			return err
		},
		WithClose(func(ctx context.Context) error {
			// trigger close sequence
			signal.Notify()

			return nil
		}),
	)
}

// eventRun is a event run event type for runner state machine
type eventRun struct {
}

// eventReady is a event runner ready event type for runner state machine
type eventReady struct {
}

// eventClosed is a event all runner closed  event type for runner state machine
type eventClosed struct {
	err error
}

// eventRunnerStart is a event start event type for runner state machine
type eventRunnerStart struct {
}

// eventRunnerClose is a event runner close event type for runner state machine
type eventRunnerClose struct {
	id int
}

// eventClose is a event close event type for runner state machine
type eventClose struct {
	closerContext context.Context
	done          chan error
}

// eventFinished is a event finish event type for runner state machine
type eventFinished struct {
	err error
}

// eventError is a event error event type for runner state machine
type eventError struct {
	err error
}

// Start will execute given runner with optional configuration
func Start(xctx context.Context, runner Runner, opts ...Option) error {
	var (
		options   = &Options{}
		messages  = make(chan any, 10)
		onceClose sync.Once
	)

	startCtx := options.apply(xctx, opts...)
	defer options.finalize()

	runCtx, runCancel := context.WithCancelCause(startCtx)

	closers := newCloserContext(runCtx)
	defer closers.cancel()

	options.close = func() {
		onceClose.Do(func() {
			messages <- &eventClose{}
		})
	}

	go closers.startClosers(messages, options.closers...)

	if propagator, ok := runner.(ErrorNotifier); ok {
		go func() {
			select {
			case <-startCtx.Done():
				return
			case <-propagator.Errored():
				onceClose.Do(func() {
					messages <- &eventClose{}
				})
			}
		}()
	}

	// lets try to start the runner
	go func() {
		messages <- &eventRun{}
	}()

	// main event loop
	return errors.Join(func() []error {
		defer func() {
			// drain the close signal
			onceClose.Do(func() {})
		}()
		var running bool
		var closing bool
		errs := []error{}
		for m := range messages {
			switch m := m.(type) {
			// close requested
			case *eventClose:
				// we are not running so we are safe to exit
				if !running {
					return errs
				}
				if closing {
					continue
				}
				closing = true
				go func() {
					closeCtx, closeCancel := options.closeContext(startCtx, runCancel)
					defer closeCancel()
					// start the close sequence
					messages <- &eventError{err: RunnerClose(closeCtx, runner)}
				}()
				// starting runner
			case *eventRun:
				// already started
				if running || closing {
					continue
				}
				running = true
				// runner go routine
				go func() {
					// notify about pipeline readiness
					if options.readySignal != nil {
						ready := RunnerReady(runner)
						go func() {
							select {
							case <-ready:
								options.readySignal.Notify()
							case <-runCtx.Done():
							}
						}()
					}
					err := runner.Run(runCtx)
					messages <- &eventFinished{err: err}
				}()
				// runner has finished running
			case *eventFinished:
				if m.err != nil {
					errs = append(errs, m.err)
				}
				return errs
				// some error occurred
			case *eventError:
				if m.err != nil {
					errs = append(errs, m.err)
				}
			}
		}
		return errs
	}()...)
}

// newCloserContext return instance of *closerContext
func newCloserContext(startCtx context.Context) *closerContext {
	var erg, closerCtx = errgroup.WithContext(startCtx)
	closerCtx, closerCancel := context.WithCancel(closerCtx)
	return &closerContext{
		erg:    erg,
		cancel: closerCancel,
		ctx:    closerCtx,
	}
}

// closerContext a helper struct managing pipeline closers
type closerContext struct {
	erg    *errgroup.Group
	ctx    context.Context
	cancel func()
}

// startClosers starts closers functions and captures an error
func (c *closerContext) startClosers(messages chan any, closers ...func(context.Context) error) {
	for _, closer := range closers {
<<<<<<< HEAD
		func(func(context.Context) error) {
			c.erg.Go(func() error {
				return closer(c.ctx)
			})
		}(closer)
=======
		c.erg.Go(func() error {
			return closer(c.ctx)
		})
>>>>>>> e22d6827
	}

	// closers go routine
	go func() {
		err := c.erg.Wait()
		if !errors.Is(err, context.Canceled) && !errors.Is(err, context.DeadlineExceeded) {
			messages <- &eventError{err: err}
		}
	}()
}

// PipelineOptions holds a pipeline options
type PipelineOptions struct {
	ErrorNotifier      ErrorNotifierStrategy
	KeepRunningOnError bool
}

// NewPipelineOptions creates a default instance of PipelineOptions
func NewPipelineOptions() *PipelineOptions {
	return &PipelineOptions{
		ErrorNotifier: NotifyingErrorNotifier{},
	}
}

// PipelineOption is a option patter struct for PipelineOptions
type PipelineOption func(*PipelineOptions)

// apply given PipelineOption
func (o *PipelineOptions) apply(oo ...PipelineOption) {
	for _, op := range oo {
		op(o)
	}
}

// WithErrorNotifier overrides default error notifier strategy
func WithErrorNotifier(errorNotifier ErrorNotifierStrategy) func(*PipelineOptions) {
	return func(o *PipelineOptions) {
		o.ErrorNotifier = errorNotifier
	}
}

// UnlessCanceled returns nil if error is context.Canceled
// The pipeline might return context.Canceled error when it is closed
func UnlessCanceled(err error) error {
	if errors.Is(err, context.Canceled) {
		return nil
	}
	return err
}<|MERGE_RESOLUTION|>--- conflicted
+++ resolved
@@ -288,17 +288,9 @@
 // startClosers starts closers functions and captures an error
 func (c *closerContext) startClosers(messages chan any, closers ...func(context.Context) error) {
 	for _, closer := range closers {
-<<<<<<< HEAD
-		func(func(context.Context) error) {
-			c.erg.Go(func() error {
-				return closer(c.ctx)
-			})
-		}(closer)
-=======
 		c.erg.Go(func() error {
 			return closer(c.ctx)
 		})
->>>>>>> e22d6827
 	}
 
 	// closers go routine
